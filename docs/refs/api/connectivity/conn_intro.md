### Connectivity

The main connectivity APIs in Arm Mbed OS are:

* [Network sockets](network_sockets.md): provide a common interface for using sockets on network devices.
* [Ethernet](ethernet.md): API for connecting to the internet over an Ethernet connection.
* [Wi-Fi](wifi.md): API for connecting to the internet with a Wi-Fi device.
* [Mesh networking](mesh.md): Mbed OS provides two kinds of IPv6-based mesh networks - 6LoWPAN_ND and Thread.
* [Bluetooth Low Energy (BLE)](ble.md): designed for small, energy-efficient BLE applications.
* [Cellular](cellular.md): API for connecting to the internet using a cellular device.


<<<<<<< HEAD
#### Bluetooth Low Energy (BLE)

Bluetooth low energy (BLE) is a low power wireless technology standard for personal area networks. Typical applications of BLE are health care, fitness trackers, beacons, smart home, security, entertainment, proximity sensors, industrial and automotive.

Arm Mbed BLE, also called `BLE_API`, is the Bluetooth Low Energy software solution for Mbed. Many targets support Mbed BLE. Developers can use it to create new BLE applications.

##### Getting started

1. Choose an [Arm Mbed board that supports BLE](https://developer.mbed.org/platforms/?mbed-enabled=15&connectivity=3), such as the [NRF51-DK](https://developer.mbed.org/platforms/Nordic-nRF51-DK/).

	If your platform doesn't support BLE but is compatible with the Arduino UNO R3 connector, you can use an extension board such as the [X-NUCLEO-IDB05A1](https://developer.mbed.org/components/X-NUCLEO-IDB05A1-Bluetooth-Low-Energy/) to add BLE capabilities to your development board.

1. Install a BLE scanner on your phone. It allows you to track all BLE activities from your embedded application. This is a mandatory tool for BLE software development:

    * [nRF Master Control Panel](https://play.google.com/store/apps/details?id=no.nordicsemi.android.mcp) for Android.

    * [LightBlue](https://itunes.apple.com/gb/app/lightblue-bluetooth-low-energy/id557428110?mt=8) for iPhone.

1. Compile and run our BLE samples:

    * **Arm Mbed OS 5 samples** are available on [developer.mbed.org](https://developer.mbed.org/teams/mbed-os-examples/) and [Github](https://github.com/ARMmbed/mbed-os-example-ble):
        * The [beacon](https://developer.mbed.org/teams/mbed-os-examples/code/mbed-os-example-ble-Beacon/) example is a good starting point; it demonstrates how you can create a BLE beacon with just a few lines of code.  
        * The [heart rate monitor](https://developer.mbed.org/teams/mbed-os-examples/code/mbed-os-example-ble-HeartRate/) example demonstrates how to build a heart rate sensor that can be connected and monitored by a BLE client such as your phone.
        * The [LED](https://developer.mbed.org/teams/mbed-os-examples/code/mbed-os-example-ble-LED/) and [LED blinker](https://developer.mbed.org/teams/mbed-os-examples/code/mbed-os-example-ble-LEDBlinker/) are a single example, which demonstrates how a client (LED) and a server (LED blinker) work together over BLE.

    <span>**Tip:** Despite the differences between the different Mbed OS versions, there is only **one** version of Mbed BLE, and it is easy to move code from one version of the OS to another. Choose the sample you use according to the version of Mbed OS supported by your development board.</span>

##### Going further

* [Introduction to Mbed BLE](https://docs.mbed.com/docs/ble-intros/en/latest/) is a resource for developers new to BLE and Mbed BLE. It covers how to build BLE embedded applications with Mbed.

* The Bluetooth Low Energy main [page](https://developer.mbed.org/teams/Bluetooth-Low-Energy/) on developer.mbed.org also provide samples and resources around BLE.

* The Mbed BLE [API reference](https://docs.mbed.com/docs/ble-api/en/master/api/index.html) offer the full details of the API.

* The Mbed BLE [online community](https://developer.mbed.org/teams/Bluetooth-Low-Energy/community/) is also a great place to ask questions and share your knowledge.
=======
#### Arm Mbed Mesh

Mbed Mesh API allows the application to use the IPv6 mesh network topologies through the [nanostack](docs/tutorials/mesh/02_N_arch.md) netowrking stack.

Mbed OS provides two types of IPv6 based mesh networks:

* 6LoWPAN_ND, loosely following the Zigbee-IP specification.
* Thread, following the specification from Thread Group.

Nanostack is the networking stack which provides both of these protocols. For more information on the stack internals, refer to [Nanostack documentation](docs/tutorials/mesh/02_N_arch.md). Application developers use Nanostack through Mbed Mesh API.

The application can use the `LoWPANNDInterface` or `ThreadInterface` object for connecting to the mesh network and when successfully connected, the application can use the [Mbed C++ socket API](network_sockets.md) to create a socket to start communication with a remote peer.

The `NanostackEthernetInterface` is provided for Ethernet.

##### Supported mesh networking modes

Currently, 6LoWPAN-ND (neighbour discovery) and Thread bootstrap modes are supported.

##### Module Configuration

This module supports static configuration via the **Mbed configuration system**. The application needs to create an `mbed_app.json` configuration file if you want to use other than default settings.

An example of the configuration file:

```
{
    "target_overrides": {
        "*": {
            "target.features_add": ["IPV6"],
            "mbed-mesh-api.6lowpan-nd-channel": 12,
            "mbed-mesh-api.6lowpan-nd-channel-mask": "(1<<12)",
            "mbed-mesh-api.heap-size": 10000
        }
    }
}
```

###### Configurable parameters in the `mbed-mesh-api` section

| Parameter name  | Value         | Description |
| --------------- | ------------- | ----------- |
| `heap-size`       | number [0-0xfffe] | Nanostack's internal heap size |

###### Thread related configuration parameters

| Parameter name  | Value         | Description |
| --------------- | ------------- | ----------- |
| `thread-pskd`     | string [6-255 chars] | Human-scaled commissioning credentials. |
| `thread-use-static-link-config` | boolean | True: Use the below link config, False: Use commissioning, ignore the below link config. |
| `thread-device-type` | enum from `mesh_device_type_t` | Supported device operating modes:<br> `MESH_DEVICE_TYPE_THREAD_ROUTER`<br> `MESH_DEVICE_TYPE_THREAD_SLEEPY_END_DEVICE`<br> `MESH_DEVICE_TYPE_THREAD_MINIMAL_END_DEVICE` |
| `thread-config-channel-mask` | number [0-0x07fff800] | Channel mask, 0x07fff800 scans all channels. |
| `thread-config-channel-page` | number [0, 2]| Channel page, 0 for 2,4 GHz and 2 for sub-GHz radios. |
| `thread-config-channel`      | number [0-27] | RF channel to use. |
| `thread-config-panid`        | number [0-0xFFFF] | Network identifier. |
| `thread-config-network-name` | string [1-16] |
| `thread-config-commissioning-dataset-timestamp` | [0-0xFFFFFFFFFFFFFFFF] | [48 bit timestamp seconds]-[15 bit timestamp ticks]-[U bit] |
| `thread-config-extended-panid` | byte array [8] | Extended PAN ID. |
| `thread-master-key`      | byte array [16]| Network master key. |
| `thread-config-ml-prefix` | byte array [8] | Mesh local prefix. |
| `thread-config-pskc`      | byte array [16] | Pre-Shared Key for the Commissioner. |
| `thread-security-policy` | number [0-0xFF] | Commissioning security policy bits. |

###### 6LoWPAN related configuration parameters

| Parameter name  | Type     | Description |
| --------------- | ---------| ----------- |
| `6lowpan-nd-channel-mask`    | number [0-0x07fff800] | Channel mask, bit-mask of channels to use. |
| `6lowpan-nd-channel-page`   | number [0, 2] | 0 for 2,4 GHz and 2 for sub-GHz radios. |
| `6lowpan-nd-channel`        | number [0-27] | RF channel to use when `channel_mask` is not defined. |
| `6lowpan-nd-panid-filter` | number [0-0xffff] | Beacon PAN ID filter, 0xffff means no filtering. |
| `6lowpan-nd-security-mode` | "NONE" or "PSK" | To use either no security, or Pre shared network key. |
| `6lowpan-nd-psk-key-id` | number | PSK key ID when PSK is enabled. |
| `6lowpan-nd-psk-key` | byte array [16] | Pre-Shared network key. |
| `6lowpan-nd-sec-level` | number [1-7] | Network security level. Use default `5`. |
| `6lowpan-nd-device-type` | "NET_6LOWPAN_ROUTER" or "NET_6LOWPAN_HOST" | Device mode. Router is routing packets from other device, creating a mesh network. |

###### Network connection states

After the initialization, the network state is `MESH_DISCONNECTED`. After a successful connection, the state changes to `MESH_CONNECTED` and when disconnected from the network the state is changed back to `MESH_DISCONNECTED`.

In case of connection errors, the state is changed to some of the connection error states. In an error state, there is no need to make a `disconnect` request and the application is allowed to attempt connecting again.

##### Getting started

See the example application [mbed-os-example-mesh-minimal](https://github.com/ARMmbed/mbed-os-example-mesh-minimal) for usage.
>>>>>>> 01c0b338
<|MERGE_RESOLUTION|>--- conflicted
+++ resolved
@@ -10,7 +10,6 @@
 * [Cellular](cellular.md): API for connecting to the internet using a cellular device.
 
 
-<<<<<<< HEAD
 #### Bluetooth Low Energy (BLE)
 
 Bluetooth low energy (BLE) is a low power wireless technology standard for personal area networks. Typical applications of BLE are health care, fitness trackers, beacons, smart home, security, entertainment, proximity sensors, industrial and automotive.
@@ -47,7 +46,7 @@
 * The Mbed BLE [API reference](https://docs.mbed.com/docs/ble-api/en/master/api/index.html) offer the full details of the API.
 
 * The Mbed BLE [online community](https://developer.mbed.org/teams/Bluetooth-Low-Energy/community/) is also a great place to ask questions and share your knowledge.
-=======
+
 #### Arm Mbed Mesh
 
 Mbed Mesh API allows the application to use the IPv6 mesh network topologies through the [nanostack](docs/tutorials/mesh/02_N_arch.md) netowrking stack.
@@ -133,5 +132,4 @@
 
 ##### Getting started
 
-See the example application [mbed-os-example-mesh-minimal](https://github.com/ARMmbed/mbed-os-example-mesh-minimal) for usage.
->>>>>>> 01c0b338
+See the example application [mbed-os-example-mesh-minimal](https://github.com/ARMmbed/mbed-os-example-mesh-minimal) for usage.