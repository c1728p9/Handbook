--- conflicted
+++ resolved
@@ -9,8 +9,6 @@
 * [Bluetooth Low Energy (BLE)](ble.md): designed for small, energy-efficient BLE applications.
 * [Cellular](cellular.md): API for connecting to the internet using a cellular device.
 
-
-<<<<<<< HEAD
 #### Cellular
 
 The [CellularBase](https://docs.mbed.com/docs/mbed-os-api/en/mbed-os-5.5/api/classCellularBase.html) provides a C++ API for connecting to the internet over a Cellular device.
@@ -59,7 +57,7 @@
 * It uses an external IP stack (for example, LWIP) instead of on-chip network stacks.
 * The generic modem driver uses standard 3GPP AT 27.007 AT commands to set up the cellular modem and registers to the network.
 * After registration, the driver opens up a PPP (Point-to-Point Protocol) pipe using LWIP with the cellular modem and connects to the internet.
-=======
+
 #### Bluetooth Low Energy (BLE)
 
 Bluetooth low energy (BLE) is a low power wireless technology standard for personal area networks. Typical applications of BLE are health care, fitness trackers, beacons, smart home, security, entertainment, proximity sensors, industrial and automotive.
@@ -182,5 +180,4 @@
 
 ##### Getting started
 
-See the example application [mbed-os-example-mesh-minimal](https://github.com/ARMmbed/mbed-os-example-mesh-minimal) for usage.
->>>>>>> 53257ae3
+See the example application [mbed-os-example-mesh-minimal](https://github.com/ARMmbed/mbed-os-example-mesh-minimal) for usage.