--- conflicted
+++ resolved
@@ -106,11 +106,7 @@
 $ pip install mbed-cli
 ```
 
-<<<<<<< HEAD
 On Linux, you may need to run with `sudo`. On Mac, you may need to add the `--user` switch.
-=======
-On Linux or macOS, you may need to run with `sudo`.
->>>>>>> 839ab988
 
 ### Optional: installing the development version
 
