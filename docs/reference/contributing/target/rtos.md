### RTOS

<<<<<<< HEAD
CMSIS/RTX code is imported from <a href="https://github.com/ARM-software/CMSIS_5/" target="_blank">the upstream CMSIS repository (develop branch)</a> with the help of a Python script in the `mbed-os` repository `mbed-os\tools\importer\importer.py`.
=======
CMSIS/RTX code is imported from [the original CMSIS repository](https://github.com/ARM-software/CMSIS_5/).
>>>>>>> ddc94911

#### Memory considerations

Please note that Arm Mbed OS doesn't use any of the RTX memory models, which are based on static carveouts (memory pools). This approach is not ideal for platform operating systems, such as Mbed OS, because calculating required numbers of RTOS objects is impossible. To avoid declaring arbitrary large buffers carved out at compile time, limiting the amount of available memory, Mbed OS shifts the responsibility of supplying the backing memory to CMSIS-RTOS2 users.

Developers need to use the Mbed OS RTOS C++ API or supply backing memory for RTX objects to `os*New` calls when using CMSIS-RTOS2 APIs directly. (Please consult CMSIS-RTOS2 documentation for API details.) The `mbed_rtos_storage.h` header provides wrappers that you can use to secure required memory without exposing the code to RTX implementation details.

#### Configuration

Mbed OS changes to RTX configuration all exist in a single file: `mbed-os/rtos/TARGET_CORTEX/mbed_rtx_conf.h`

Option | Value | Description |
-------|-------|-------------|
`OS_STACK_SIZE` | 4K | OS Stack size is set as `MBED_CONF_APP_THREAD_STACK_SIZE` which is 4096 as default. |
`OS_TIMER_THREAD_STACK_SIZE` | 768B | Timer thread stack set to 768B that's necessary to support the C++ wrappers (4 instances), but it may require changing to support larger number of active timers. |
`OS_IDLE_THREAD_STACK_SIZE` | 512B | Required to handle Mbed OS wrappers |
`OS_DYNAMIC_MEM_SIZE` | 0 | RTX dynamic memory is disabled. |
`OS_TICK_FREQ` | 1000 | OS Tickrate must be 1000 for system timing. |
`OS_STACK_WATERMARK` | 0 or 1 | Watermarking is enabled if `MBED_STACK_STATS_ENABLED` or `MBED_STACK_STATS_ENABLED` are set. |
`OS_PRIVILEGE_MODE` | 0 or 1 | We set it for 0 if uVisor is enabled, 1 otherwise. |

#### Code structure

Due to differences in the Mbed OS and CMSIS directory structure, you can't import the original code directly. You should use the `importer.py` and configuration file `cmsis_importer.json` to import upstream CMSIS code.

#### Modification

Due to different use cases between Mbed OS and CMSIS, we modified the source code. We upstream our changes to the CMSIS repository, but in cases when they aren't compatible with CMSIS requirements, we maintain a small set of changes. We maintain changes as separate commits in `mbed-os`, and SHAs are in the `commit_sha` section of the `cmsis_importer.json` file.<|MERGE_RESOLUTION|>--- conflicted
+++ resolved
@@ -1,10 +1,6 @@
 ### RTOS
 
-<<<<<<< HEAD
-CMSIS/RTX code is imported from <a href="https://github.com/ARM-software/CMSIS_5/" target="_blank">the upstream CMSIS repository (develop branch)</a> with the help of a Python script in the `mbed-os` repository `mbed-os\tools\importer\importer.py`.
-=======
-CMSIS/RTX code is imported from [the original CMSIS repository](https://github.com/ARM-software/CMSIS_5/).
->>>>>>> ddc94911
+CMSIS/RTX code is imported from [the original CMSIS repository](https://github.com/ARM-software/CMSIS_5/) with the help of a Python script in the `mbed-os` repository `mbed-os\tools\importer\importer.py`.
 
 #### Memory considerations
 
