--- conflicted
+++ resolved
@@ -1,6 +1,5 @@
 ## Timer
 
-<<<<<<< HEAD
 <span class="images">![](https://os-doc-builder.test.mbed.com/docs/development/mbed-os-api-doxy/classmbed_1_1_timer.png)<span>Timer class hierarchy</span></span>
 
 Use the Timer interface to create, start, stop and read a timer for measuring precise times (better than millisecond precision).
@@ -10,15 +9,7 @@
 ### Warnings and notes
 
 - Timers are based on 64-bit unsigned microsecond counters, but for backward compatibility, the `read_ms()` and `read_us()` methods only return 32-bit signed integers. This limits their range before wrapping to 49 days and 35 minutes respectively. Use `read_high_resolution_us()` to access the full range of over 500,000 years.
-
 - While a Timer is running, deep sleep is blocked to maintain accurate timing. If you don't need microsecond precision, consider using the LowPowerTimer class instead because this does not block deep sleep mode.
-=======
-Use the Timer interface to create, start, stop and read a timer for measuring small times (between microseconds and seconds).
-
-You can independently create, start and stop any number of Timer objects.
-
-<span class="notes">**Note:** Timers are based on 32-bit int microsecond counters, so they can only time up to a maximum of 2^31-1 microseconds (30 minutes). They are designed for times between microseconds and seconds. For longer times, use the `time()` real time clock.</span>
->>>>>>> b1b11d5e
 
 ### Timer class reference
 
